<<<<<<< HEAD
2021-02-01  Daniel Friesen <d@danf.ca>
	* Added isValidIBANChecksum as an export
=======
2021-02-07  Saša Jovanić  <sasa@simplify.ba>
	* Version 3.2.3
	* Dependabot PR merged

2021-02-06  Richard Leurs
	* Improve bundle size
>>>>>>> 323db7ca

2020-11-10  Saša Jovanić  <sasa@simplify.ba>
	* Version 3.2.2
	* Fixed support for Cape Verde
	* Dependabot PR merged

2020-11-10  Saša Jovanić  <sasa@simplify.ba>
	* Switch from `jsdoc` to `typedoc` for documentation generation
	* Typo in interface name fixed, this will require mayor version release

2020-11-09  Saša Jovanić  <sasa@simplify.ba>
	* Removed `tslint` and added `eslint` and `prettier` to be used with `gulp lint` task
	* Added GitHub Action for linting to workflow
	* Updated PR template on GitHub and modified `CONTRIBUTING.md` document

2020-11-04  Saša Jovanić  <sasa@simplify.ba>
	* Version 3.2.1
	* Merged PR from @witoldsz: Fixed Azerbaijan IBAN check regexp

2020-11-04  Saša Jovanić  <sasa@simplify.ba>
	* Removed Travis CI integration and integrated Github Action to show badge on master branch and status on pull requests
	* Upgraded to `typescript` 4

2020-11-03  Saša Jovanić  <sasa@simplify.ba>
	* Version 3.2.0
	* Added Node 15 and removed node 13 to Travis environments
	* Updated various development dependencies
	* Test file is no longer written in TypeScript - types/chai is a problem when building for ES5
	* Switched from `istanbul` to `nyc` for code coverage
	* Added Libya as new addition to official IBAN registry
	* Fix crash when `isValidBIC` receives `null` or `undefined`
	* Added Github Build Action as preparation to move away from Travis CI

2020-06-21  Saša Jovanić  <sasa@simplify.ba>
	* Version 3.1.0
	* Merged PR from @EarthlingRich (Richard Leurs) that adds `isSEPACountry` function.
	* Fixed RegExp for Seychelles
	* Added Node 14 to Travis environments

2020-04-05  Saša Jovanić  <sasa@simplify.ba>
	* Version 3.0.0

2020-03-31  Saša Jovanić  <sasa@simplify.ba>
	* Updated some dev dependencies

2020-03-29  Saša Jovanić  <sasa@simplify.ba>
	* Merged #18 - Drop country names from output - PR from @eemeli (Eemeli Aro) that removes country names from functions output. Country code is still present. This will reduce total bundle size. If you still need country names, please use `countrynames` or `country-iso` packages.
	* Merged various dependabot pull requests.
	* Added prettier as dev dependency.
	* Upgraded dependencies based on `npm audit`.
	* Added node 13 and dropped node 11 on Travis.
	* Added Egypt as new addition to official IBAN specification.
	* Added countries that are not in official IBAN specification published by Swift: Algeria, Angola, Benin, Burkina Faso, Burundi, Cameroon, Cape Verde, Iran, Ivory Coast, Madagascar, Mali, Mozambique, Senegal, Comoros, Chad, Gabon, Honduras, Morocco, Nicaragua, Niger, Togo, Central African Republic, Djibouti, Equatorial Guinea and Guinea-Bissau.

2019-08-12  Saša Jovanić  <sasa@simplify.ba>
	* Released varsion 2.2.0
	* Fixed Swift register PDF link on README file
	* Fixed problem with invalid IBAN checksum structure (GH16)
	* When checking if IBAN checksum is valid we will generate IBAN checksum and compare it with existing one instead of checking if result of mod97-10 is 1
	* Added `strict` flag to tsconfig

2019-05-05  Saša Jovanić  <sasa@simplify.ba>
	* Updated development dependencies to latest versions
	* Updated deep dependencies that have security issues

2019-05-05  Saša Jovanić  <sasa@simplify.ba>
	* Released varsion 2.1.0
	* Merged PR1 - Renamed `main:jsnext` to `modules` - Thanks @NeoLegends (PR1/GH9)
	* Upraded various packages containing security vulnerabilities using `npm audit fix`
	* Upgraded Gulp to version 4 and all gulp tasks
	* Added Vatican City State (GH13)
	* `friendlyFormatIBAN` and `electronicFormatIBAN` will return `null` when non-string value is provided (GH15).
	* Fixed issue with `extractBIC` when argument is provided in lowercase (GH12).

2018-03-11  Saša Jovanić  <sasa@simplify.ba>
	* Released version 2.0.0
	* BREAKING: `isValidIBAN` does not accept IBAN with `-` and ` ` any more - IBAN must be already in electronic format
	* `getCountrySpecifications` now returns all countries (ISO-3166-1 alpha-2 + `XK` - temporary country code for Kosovo) with `IBANRegistry` boolean property that indicates if country is in IBAN registry or not
	* `extractIBAN` now requires IBAN in electronic format
	* `isValidBIC` now also checks if Country exists
	* `extractBIC` also returns property `countryCode`
	* Added `tslint` as development dependency

2018-02-13  Saša Jovanić  <sasa@simplify.ba>
	* Released version 1.6.0
	* Fixed link to latest IBAN registry PDF document
	* Fixed validation for Costa Rica (it has 18 digits now, not 17)
	* Added Republic of Belarus
	* Added Iraq
	* Renamed `Palestinian teritories` to `State of Palestine`, as in IBAN registry
	* Added El Salvador
	* Updated develpoment dependencies
	* `ExtractIBANResult` now also contains `iban` that represents IBAN electronic format
	* `electronicFormatIBAN` now removes only spaces and dashes, not the other unicode characters

2017-11-15  Saša Jovanić  <sasa@simplify.ba>
	* Released version 1.5.1
	* Fixed mistake in BIC validation regexp when brach code is present (GH-5)
	* Added node.js 9 to TravisCI

2017-10-10  Saša Jovanić  <sasa@simplify.ba>
	* Released version 1.5.0
	* Fixed typos in source code and documentation (GH-4)

2017-10-05  Saša Jovanić  <sasa@simplify.ba>
	* Changed documentation theme to `docdash`
	* Fixed links in README to avoid broken links in documentation
	* Updated `coverals` package

2017-10-05  Saša Jovanić  <sasa@simplify.ba>
	* Released version 1.4.0
	* Added code of conduct
	* Updated mocha development dependency to 4.0
	* Added contribution guide
	* Updated JSDoc to latest version
	* Added issue and pull request template

2017-08-23  Saša Jovanić  <sasa@simplify.ba>
	* Now using @types - typings removed

2017-08-22  Saša Jovanić  <sasa@simplify.ba>
	* Updated development dependencies
	* Added node version 8 to TravisCI tests

2017-03-09  Saša Jovanić  <sasa@simplify.ba>
	* Released version 1.3.0
	* Fixed `jsnext:main` file output
	* Fixed problem with BIC/SWIFT validation when branch code is part of BIC/SWIFT
	* extractBIC will return `branchCode` as '619' (primary office) if branch code in not part of BIC/SWIFT number
	* Fixed README file
	* Updated development dependencies

2017-02-04  Saša Jovanić  <sasa@simplify.ba>
	* Released version 1.2.0
	* Added BIC/SWIFT validation
	* Added BIC/SWIFT extraction
	* Updated TypeScript definitions

2017-01-29  Saša Jovanić  <sasa@simplify.ba>
	* Removed testing on Node 4 and 5 in TravisCI and added testing on 7
	* Updated dev dependencies
	* Removed TSLint deprecations
	* Fixed ducumentation

2016-08-30  Saša Jovanić  <sasa@simplify.ba>
	* Removed CodeCov codes
	* Added Coveralls badge and integration
	* Added Dependency CI badge

2016-08-27  Saša Jovanić  <sasa@simplify.ba>
	* Released version 1.1.0
	* Added Sao Tome And Principe (ST)
	* Added Saint Lucia (LC)
	* Added Aland Islands (AX)
	* Added French Guyana (GF)
	* Added Guadeloupe (GP)
	* Added Martinique (MQ)
	* Added Reunion (RE)
	* Added French Polynesia (PF)
	* Added French Southern Territories (TF)
	* Added Mayotte (YT)
	* Added New Caledonia (NC)
	* Added Saint Barthelemy (BL)
	* Added Saint Martin (MF)
	* Added Saint Pierre et Miquelon (PM)
	* Added Wallis and Futuna Islands (WF)
	* Added Seychelles (SC)
	* Fixed Republic of Azerbaijan and Jordan regexps
	* Fixed some of the country names
	* Added Node 6 to Travis CI
	* Added Codecov to Travis CI config file
	* Added this ChangeLog
	* Updated development dependencies and typings
	* Removed old script that used to retrive IBAN countries and codes from Wikipedia<|MERGE_RESOLUTION|>--- conflicted
+++ resolved
@@ -1,14 +1,12 @@
-<<<<<<< HEAD
 2021-02-01  Daniel Friesen <d@danf.ca>
 	* Added isValidIBANChecksum as an export
-=======
+
 2021-02-07  Saša Jovanić  <sasa@simplify.ba>
 	* Version 3.2.3
 	* Dependabot PR merged
 
 2021-02-06  Richard Leurs
 	* Improve bundle size
->>>>>>> 323db7ca
 
 2020-11-10  Saša Jovanić  <sasa@simplify.ba>
 	* Version 3.2.2
