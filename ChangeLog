<<<<<<< HEAD
2023-07-11  Saša Jovanić <sasa@simplify.ba>
	* Version 4.3.4
	* Add SEPA attribute to VA (Vatican)
=======
2023-06-19 Saichand Chowdary <chandu.sai@gmail.com>
	* Version 4.3.3
	* Fixed slice index in mod9710Iban method
>>>>>>> 1a984765

2023-05-23  Saša Jovanić <sasa@simplify.ba>
	* Version 4.3.3
	* Remove outdated BBAN check for Finland
	* Fix issue with using LX for QR-IBAN instead of LI

2023-04-21  Saša Jovanić <sasa@simplify.ba>
	* Version 4.3.2

2023-04-20  Florian Morrenth <fm4work@gmail.com>
	* Added support for Sudanese and Somalian IBAN

2023-04-20  Saša Jovanić <sasa@simplify.ba>
	* Version 4.3.1
	* Added support for Russian IBAN (#334)

2023-04-10  Saša Jovanić <sasa@simplify.ba>
	* Version 4.3.0
	* Added support for QR-IBAN (#332)

2023-01-04  Saša Jovanić <sasa@simplify.ba>
	* Fixed documentation issues (#326)

2023-01-04  Saša Jovanić <sasa@simplify.ba>
	* Removed Gulp as development dependency

2023-01-03  Saša Jovanić <sasa@simplify.ba>
	* Version 4.2.2
	* Fixed issue #273 - Do not call IBAN checksum calculation if format is incorrect

2022-12-06  Saša Jovanić <sasa@simplify.ba>
	* Version 4.2.1
	* Fixed Finland (FI) BBAN validation

2022-11-09  Saša Jovanić <sasa@simplify.ba>
	* Version 4.2.0
	* Added Hungarian (HU) BBAN validation

2022-10-26  Markus Baumer <markus@baumer.dev>
	* New method `setCountryBBANValidation` for adding custom BBAN validations

2022-03-10  Saša Jovanić <sasa@simplify.ba>
	* Version 4.1.6
	* Fix incorrectly setting BIC branch code to 619 instead of null #133

2022-06-18  Zolboobayar Gantumur <zolboobayar@metainc.mn>
	* Added Mongolian (MN) specification

2022-03-10  Saša Jovanić <sasa@simplify.ba>
	* Version 4.1.5

2022-03-01  Dominik Heigl <heigdomi@gmail.com>
	* Fix issue #113 - Fix extractIBAN with IBAN separated by space or symbol invalid

2022-02-14  Saša Jovanić <sasa@simplify.ba>
	* Removed `gulp-mocha` and `cheerio` plugins as dev dependency
	* Various dependabot upgrades

2022-02-14  Saša Jovanić <sasa@simplify.ba>
	* Merged PR#105 from Stoivo
	* Various dependabot upgrades

2022-02-03  Saša Jovanić <sasa@simplify.ba>
	* Version 4.1.4
	* Fix issue #103 - Remove Dutch BBAN validation
	* Various development dependencies upgrades

2021-12-17  Saša Jovanić <sasa@simplify.ba>
	* Version 4.1.3
	* Fix issue #85 - Fix NaN issue when calling `validateIBAN`

2021-12-14  Saša Jovanić <sasa@simplify.ba>
	* Version 4.1.2
	* Fix issue #83 - Fix problem when country can not be found when calling `validateIBAN`

2021-12-05  Saša Jovanić <sasa@simplify.ba>
	* Version 4.1.1
	* Added Hungarian (HU) BBAN validation

2021-12-01  Saša Jovanić <sasa@simplify.ba>
	* Improve test coverage

2021-11-30  Saša Jovanić <sasa@simplify.ba>
	* Added Estonian (EE) BBAN validation
	* Added Finland (FI) BBAN validation
	* Aland Islands (AX) uses BBAN valkidation from Finland
	* Added French (FR) and Monaco (MC) BBAN validation

2021-11-28  Saša Jovanić <sasa@simplify.ba>
	* Added Czech (CZ) BBAN validation

2021-11-27  Saša Jovanić <sasa@simplify.ba>
	* Added Croatian (HR) BBAN validation

2021-11-25  Saša Jovanić <sasa@simplify.ba>
	* Version 4.1.0
	* Added Belgian (BE) extra BBAN validation
	* Added mod97/10 BBAN validation for countries that do it that way: BA, ME, MK, PT, RS and SI

2021-11-24  Saša Jovanić <sasa@simplify.ba>
	* Added Netherlands (NL) extra BBAN validation
	* Added extra error code when validating IBAN `WrongAccountBankBranchChecksum` that indicates when checksum for account number or bank or branch code is incorrect

2021-11-23  Saša Jovanić <sasa@simplify.ba>
	* Version 4.0.1
	* Fixed bug when validating Spain IBAN

2021-11-18  Saša Jovanić <sasa@simplify.ba>
	* Updated README with new and updated badges
	* Fixed documentation on GH pages
	* Added dependabot dependency updates and merged some created dependency pull requests
	* Added Node 17 to build version on GitHub actions
	* Added GitHub CodeQL workflow

2021-11-17  Saša Jovanić <sasa@simplify.ba>
	* Version 4.0.0
	* Fixed Senegal (SN) regular expression
	* Updated Burundi (BI) specification
	* Added Spain (ES) extra BBAN validation
	* Added Poland (PL) extra BBAN validation
	* Added test to check for extra BBAN validation function

2021-09-30  Simen Mailund Svendsen <simen.m.s@hotmail.com>
	* Fix invalid norwegian BBANS (failing MOD11 check) being incorrectly returned as valid

2021-07-24  Saša Jovanić <sasa@simplify.ba>
	* Version 3.3.1
	* Fixed issue not showing AD and BG as SEPA countries
	* Fixed issue when incorrectly showing GL and FO as SEPA countryes
	* Fixed incorrect documentation for `composeIBAN`
	* Updates list of supported Node.js versions
	* Update dev dependencies

2021-05-05 Daniel Friesen <d@danf.ca>
  * Fixed `validateIBAN`'s handling of unsupported countries like US
  * Added checksum validation for unsupported/unknown countries to `validateIBAN`

2021-04-03  Saša Jovanić <sasa@simplify.ba>
	* Coverage improved to 100%

2021-04-03  Saša Jovanić <sasa@simplify.ba>
	* Version 3.3.0
	* Error codes for IBAN and BIC validation. Added `validateIBAN` and `validateBIC` methods that will return error codes.

2021-04-03  Saša Jovanić <sasa@simplify.ba>
	* Version 3.2.5
	* (Dependabot) Bump y18n from 3.2.1 to 3.2.2

2021-03-29  Xavier Alvarez
	* Fix validation for Burkina Faso, Benin, Algeria and Mali

2021-03-10  Saša Jovanić  <sasa@simplify.ba>
	* Version 3.2.4
	* Exported `countrySpecs` to restore a bit of compatibility broken in 3.2.3
	* Updated development dependencies
	* Documentation is now part of master branch

2021-02-07  Saša Jovanić  <sasa@simplify.ba>
	* Version 3.2.3
	* Dependabot PR merged

2021-02-06  Richard Leurs
	* Improve bundle size

2020-11-10  Saša Jovanić  <sasa@simplify.ba>
	* Version 3.2.2
	* Fixed support for Cape Verde
	* Dependabot PR merged

2020-11-10  Saša Jovanić  <sasa@simplify.ba>
	* Switch from `jsdoc` to `typedoc` for documentation generation
	* Typo in interface name fixed, this will require mayor version release

2020-11-09  Saša Jovanić  <sasa@simplify.ba>
	* Removed `tslint` and added `eslint` and `prettier` to be used with `gulp lint` task
	* Added GitHub Action for linting to workflow
	* Updated PR template on GitHub and modified `CONTRIBUTING.md` document

2020-11-04  Saša Jovanić  <sasa@simplify.ba>
	* Version 3.2.1
	* Merged PR from @witoldsz: Fixed Azerbaijan IBAN check regexp

2020-11-04  Saša Jovanić  <sasa@simplify.ba>
	* Removed Travis CI integration and integrated Github Action to show badge on master branch and status on pull requests
	* Upgraded to `typescript` 4

2020-11-03  Saša Jovanić  <sasa@simplify.ba>
	* Version 3.2.0
	* Added Node 15 and removed node 13 to Travis environments
	* Updated various development dependencies
	* Test file is no longer written in TypeScript - types/chai is a problem when building for ES5
	* Switched from `istanbul` to `nyc` for code coverage
	* Added Libya as new addition to official IBAN registry
	* Fix crash when `isValidBIC` receives `null` or `undefined`
	* Added Github Build Action as preparation to move away from Travis CI

2020-06-21  Saša Jovanić  <sasa@simplify.ba>
	* Version 3.1.0
	* Merged PR from @EarthlingRich (Richard Leurs) that adds `isSEPACountry` function.
	* Fixed RegExp for Seychelles
	* Added Node 14 to Travis environments

2020-04-05  Saša Jovanić  <sasa@simplify.ba>
	* Version 3.0.0

2020-03-31  Saša Jovanić  <sasa@simplify.ba>
	* Updated some dev dependencies

2020-03-29  Saša Jovanić  <sasa@simplify.ba>
	* Merged #18 - Drop country names from output - PR from @eemeli (Eemeli Aro) that removes country names from functions output. Country code is still present. This will reduce total bundle size. If you still need country names, please use `countrynames` or `country-iso` packages.
	* Merged various dependabot pull requests.
	* Added prettier as dev dependency.
	* Upgraded dependencies based on `npm audit`.
	* Added node 13 and dropped node 11 on Travis.
	* Added Egypt as new addition to official IBAN specification.
	* Added countries that are not in official IBAN specification published by Swift: Algeria, Angola, Benin, Burkina Faso, Burundi, Cameroon, Cape Verde, Iran, Ivory Coast, Madagascar, Mali, Mozambique, Senegal, Comoros, Chad, Gabon, Honduras, Morocco, Nicaragua, Niger, Togo, Central African Republic, Djibouti, Equatorial Guinea and Guinea-Bissau.

2019-08-12  Saša Jovanić  <sasa@simplify.ba>
	* Released varsion 2.2.0
	* Fixed Swift register PDF link on README file
	* Fixed problem with invalid IBAN checksum structure (GH16)
	* When checking if IBAN checksum is valid we will generate IBAN checksum and compare it with existing one instead of checking if result of mod97-10 is 1
	* Added `strict` flag to tsconfig

2019-05-05  Saša Jovanić  <sasa@simplify.ba>
	* Updated development dependencies to latest versions
	* Updated deep dependencies that have security issues

2019-05-05  Saša Jovanić  <sasa@simplify.ba>
	* Released varsion 2.1.0
	* Merged PR1 - Renamed `main:jsnext` to `modules` - Thanks @NeoLegends (PR1/GH9)
	* Upraded various packages containing security vulnerabilities using `npm audit fix`
	* Upgraded Gulp to version 4 and all gulp tasks
	* Added Vatican City State (GH13)
	* `friendlyFormatIBAN` and `electronicFormatIBAN` will return `null` when non-string value is provided (GH15).
	* Fixed issue with `extractBIC` when argument is provided in lowercase (GH12).

2018-03-11  Saša Jovanić  <sasa@simplify.ba>
	* Released version 2.0.0
	* BREAKING: `isValidIBAN` does not accept IBAN with `-` and ` ` any more - IBAN must be already in electronic format
	* `getCountrySpecifications` now returns all countries (ISO-3166-1 alpha-2 + `XK` - temporary country code for Kosovo) with `IBANRegistry` boolean property that indicates if country is in IBAN registry or not
	* `extractIBAN` now requires IBAN in electronic format
	* `isValidBIC` now also checks if Country exists
	* `extractBIC` also returns property `countryCode`
	* Added `tslint` as development dependency

2018-02-13  Saša Jovanić  <sasa@simplify.ba>
	* Released version 1.6.0
	* Fixed link to latest IBAN registry PDF document
	* Fixed validation for Costa Rica (it has 18 digits now, not 17)
	* Added Republic of Belarus
	* Added Iraq
	* Renamed `Palestinian teritories` to `State of Palestine`, as in IBAN registry
	* Added El Salvador
	* Updated develpoment dependencies
	* `ExtractIBANResult` now also contains `iban` that represents IBAN electronic format
	* `electronicFormatIBAN` now removes only spaces and dashes, not the other unicode characters

2017-11-15  Saša Jovanić  <sasa@simplify.ba>
	* Released version 1.5.1
	* Fixed mistake in BIC validation regexp when brach code is present (GH-5)
	* Added node.js 9 to TravisCI

2017-10-10  Saša Jovanić  <sasa@simplify.ba>
	* Released version 1.5.0
	* Fixed typos in source code and documentation (GH-4)

2017-10-05  Saša Jovanić  <sasa@simplify.ba>
	* Changed documentation theme to `docdash`
	* Fixed links in README to avoid broken links in documentation
	* Updated `coverals` package

2017-10-05  Saša Jovanić  <sasa@simplify.ba>
	* Released version 1.4.0
	* Added code of conduct
	* Updated mocha development dependency to 4.0
	* Added contribution guide
	* Updated JSDoc to latest version
	* Added issue and pull request template

2017-08-23  Saša Jovanić  <sasa@simplify.ba>
	* Now using @types - typings removed

2017-08-22  Saša Jovanić  <sasa@simplify.ba>
	* Updated development dependencies
	* Added node version 8 to TravisCI tests

2017-03-09  Saša Jovanić  <sasa@simplify.ba>
	* Released version 1.3.0
	* Fixed `jsnext:main` file output
	* Fixed problem with BIC/SWIFT validation when branch code is part of BIC/SWIFT
	* extractBIC will return `branchCode` as '619' (primary office) if branch code in not part of BIC/SWIFT number
	* Fixed README file
	* Updated development dependencies

2017-02-04  Saša Jovanić  <sasa@simplify.ba>
	* Released version 1.2.0
	* Added BIC/SWIFT validation
	* Added BIC/SWIFT extraction
	* Updated TypeScript definitions

2017-01-29  Saša Jovanić  <sasa@simplify.ba>
	* Removed testing on Node 4 and 5 in TravisCI and added testing on 7
	* Updated dev dependencies
	* Removed TSLint deprecations
	* Fixed ducumentation

2016-08-30  Saša Jovanić  <sasa@simplify.ba>
	* Removed CodeCov codes
	* Added Coveralls badge and integration
	* Added Dependency CI badge

2016-08-27  Saša Jovanić  <sasa@simplify.ba>
	* Released version 1.1.0
	* Added Sao Tome And Principe (ST)
	* Added Saint Lucia (LC)
	* Added Aland Islands (AX)
	* Added French Guyana (GF)
	* Added Guadeloupe (GP)
	* Added Martinique (MQ)
	* Added Reunion (RE)
	* Added French Polynesia (PF)
	* Added French Southern Territories (TF)
	* Added Mayotte (YT)
	* Added New Caledonia (NC)
	* Added Saint Barthelemy (BL)
	* Added Saint Martin (MF)
	* Added Saint Pierre et Miquelon (PM)
	* Added Wallis and Futuna Islands (WF)
	* Added Seychelles (SC)
	* Fixed Republic of Azerbaijan and Jordan regexps
	* Fixed some of the country names
	* Added Node 6 to Travis CI
	* Added Codecov to Travis CI config file
	* Added this ChangeLog
	* Updated development dependencies and typings
	* Removed old script that used to retrive IBAN countries and codes from Wikipedia<|MERGE_RESOLUTION|>--- conflicted
+++ resolved
@@ -1,12 +1,8 @@
-<<<<<<< HEAD
-2023-07-11  Saša Jovanić <sasa@simplify.ba>
-	* Version 4.3.4
+2023-07-11  Pawlina53
 	* Add SEPA attribute to VA (Vatican)
-=======
+
 2023-06-19 Saichand Chowdary <chandu.sai@gmail.com>
-	* Version 4.3.3
 	* Fixed slice index in mod9710Iban method
->>>>>>> 1a984765
 
 2023-05-23  Saša Jovanić <sasa@simplify.ba>
 	* Version 4.3.3
